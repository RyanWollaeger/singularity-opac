// ======================================================================
// © 2021-2024. Triad National Security, LLC. All rights reserved.  This
// program was produced under U.S. Government contract
// 89233218CNA000001 for Los Alamos National Laboratory (LANL), which
// is operated by Triad National Security, LLC for the U.S.
// Department of Energy/National Nuclear Security Administration. All
// rights in the program are reserved by Triad National Security, LLC,
// and the U.S. Department of Energy/National Nuclear Security
// Administration. The Government is granted for itself and others
// acting on its behalf a nonexclusive, paid-up, irrevocable worldwide
// license in this material to reproduce, prepare derivative works,
// distribute copies to the public, perform publicly and display
// publicly, and to permit others to do so.
// ======================================================================

#ifndef SINGULARITY_OPAC_NEUTRINOS_SPINER_OPAC_NEUTRINOS_HPP_
#define SINGULARITY_OPAC_NEUTRINOS_SPINER_OPAC_NEUTRINOS_HPP_

#include <cassert>
#include <cmath>
#include <cstdio>
#include <pair>
#include <string>
#include <vector>

#include <fast-math/logs.hpp>
#include <ports-of-call/portability.hpp>
#include <spiner/databox.hpp>
#include <spiner/interpolation.hpp>
#include <spiner/spiner_types.hpp>

#include <singularity-opac/base/opac_error.hpp>
#include <singularity-opac/base/radiation_types.hpp>
#include <singularity-opac/base/sp5.hpp>
#include <singularity-opac/constants/constants.hpp>

#ifdef SPINER_USE_HDF
#include "hdf5.h"
#include "hdf5_hl.h"
#endif

// JMM: Doing everything in log-log, because everything should be
// positive and should roughly follow a power law actually.

// TODO(JMM): The dynamic range in the mantissa is too large, so we
// can't use log10 for floats and take advantage of that performance
// enhancement, unfortunately.
// We should experiment with logs further to see if there's some games
// we can play, but for now, I'm switching everything in this library
// to log10.

namespace singularity {
namespace neutrinos {

namespace impl {
enum class DataStatus { Deallocated, OnDevice, OnHost };
} // namespace impl

// TODO(JMM): Bottom of the table and top of the table handled by
// DataBox. Bottom of the table is a floor. Top of the table is
// power law extrapolation.
// TODO(JMM): Should lJ be stored on disk or computed at start up?
template <typename ThermalDistribution, typename pc = PhysicalConstantsCGS>
class SpinerOpacity {
 public:
  using PC = pc;
  using DataBox = Spiner::DataBox<Real>;
<<<<<<< HEAD
  static constexpr Real MEV = 1e6 * pc::eV;
=======

>>>>>>> 8d2f0fae
  static constexpr Real EPS = 10.0 * std::numeric_limits<Real>::min();
  static constexpr Real Hz2MeV = pc::h / (1e6 * pc::eV);
  static constexpr Real MeV2Hz = 1 / Hz2MeV;
  static constexpr Real MeV2GK = 11.604525006;
  static constexpr Real GK2MeV = 1. / MeV2GK;
  static constexpr Real MeV2K = 1.e9 * MeV2GK;
  static constexpr Real K2MeV = 1. / MeV2K;

  enum class LoadSource { SP5, NuLib };

  SpinerOpacity() = default;

  // Testing constructor that fills the tables with gray opacities
  template <typename Opacity>
  SpinerOpacity(Opacity &opac, Real lRhoMin, Real lRhoMax, int NRho, Real lTMin,
                Real lTMax, int NT, Real YeMin, Real YeMax, int NYe, Real leMin,
                Real leMax, int Ne)
      : filename_("none"), memoryStatus_(impl::DataStatus::OnHost) {
    lTMin += std::log10(K2MeV);
    lTMax += std::log10(K2MeV);
    // Set metadata for lalphanu and ljnu
    lalphanu_.resize(NRho, NT, NYe, NEUTRINO_NTYPES, Ne);
    lalphanu_.setRange(0, leMin, leMax, Ne);
    // index 1 is the species and is not interpolatable
    lalphanu_.setRange(2, YeMin, YeMax, NYe);
    lalphanu_.setRange(3, lTMin, lTMax, NT);
    lalphanu_.setRange(4, lRhoMin, lRhoMax, NRho);
    ljnu_.copyMetadata(lalphanu_);

    // set metadata for lJ and lJYe
    lJ_.resize(NRho, NT, NYe, NEUTRINO_NTYPES);
    lJ_.setRange(1, YeMin, YeMax, NYe);
    lJ_.setRange(2, lTMin, lTMax, NT);
    lJ_.setRange(3, lRhoMin, lRhoMax, NRho);
    lJYe_.copyMetadata(lJ_);

    // Fill tables
    for (int iRho = 0; iRho < NRho; ++iRho) {
      Real lRho = lalphanu_.range(4).x(iRho);
      Real rho = fromLog_(lRho);
      for (int iT = 0; iT < NT; ++iT) {
        Real lT = lalphanu_.range(3).x(iT);
        Real T = fromLog_(lT);
        for (int iYe = 0; iYe < NYe; ++iYe) {
          Real Ye = lalphanu_.range(2).x(iYe);
          for (int idx = 0; idx < NEUTRINO_NTYPES; ++idx) {
            RadiationType type = Idx2RadType(idx);
            Real J = std::max(opac.Emissivity(rho, T * MeV2K, Ye, type), 0.0);
            Real lJ = toLog_(J);
            lJ_(iRho, iT, iYe, idx) = lJ;
            Real JYe =
                std::max(opac.NumberEmissivity(rho, T * MeV2K, Ye, type), 0.0);
            lJYe_(iRho, iT, iYe, idx) = toLog_(JYe);
            for (int ie = 0; ie < Ne; ++ie) {
              Real lE = lalphanu_.range(0).x(ie);
              Real E = fromLog_(lE);
              Real nu = MeV2Hz * E;
              Real alpha = std::max(
                  opac.AbsorptionCoefficient(rho, T, Ye, type, nu), 0.0);
              lalphanu_(iRho, iT, iYe, idx, ie) = toLog_(alpha);
              Real j = std::max(
                  opac.EmissivityPerNuOmega(rho, T * MeV2K, Ye, type, nu), 0.0);
              ljnu_(iRho, iT, iYe, idx, ie) = toLog_(j);
            }
          }
        }
      }
    }
  }

  // DataBox constructor. Note that this constructor *shallow* copies
  // the databoxes, so they must be managed externally.
  SpinerOpacity(const DataBox &lalphanu, const DataBox ljnu, const DataBox lJ,
                const DataBox lJYe)
      : memoryStatus_(impl::DataStatus::OnHost), lalphanu_(lalphanu),
        ljnu_(ljnu), lJ_(lJ), lJYe_(lJYe) {}

#ifdef SPINER_USE_HDF
  SpinerOpacity(const std::string &filename,
                LoadSource load_from = LoadSource::SP5)
      : filename_(filename.c_str()), memoryStatus_(impl::DataStatus::OnHost) {
    if (load_from == LoadSource::SP5) {
      LoadFromSP5_(filename);
    } else if (load_from == LoadSource::NuLib) {
      LoadFromNuLib_(filename);
    } else {
      OPAC_ERROR("Unknown file source type\n");
    }
  }

  void Save(const std::string &filename) const {
    herr_t status = H5_SUCCESS;
    hid_t file =
        H5Fcreate(filename.c_str(), H5F_ACC_TRUNC, H5P_DEFAULT, H5P_DEFAULT);
    status += lalphanu_.saveHDF(file, SP5::Opac::AbsorptionCoefficient);
    status += ljnu_.saveHDF(file, SP5::Opac::EmissivityPerNu);
    status += lJ_.saveHDF(file, SP5::Opac::TotalEmissivity);
    status += lJYe_.saveHDF(file, SP5::Opac::NumberEmissivity);
    status += H5Fclose(file);

    if (status != H5_SUCCESS) {
      OPAC_ERROR("neutrinos::SpinerOpacity: HDF5 error\n");
    }
  }
#endif // SPINER_USE_HDF

  PORTABLE_INLINE_FUNCTION int nlambda() const noexcept { return 0; }
  PORTABLE_INLINE_FUNCTION
  void PrintParams() const noexcept {
    printf("Spiner opacity\n"); // TODO(JMM): Params
  }

  SpinerOpacity GetOnDevice() {
    SpinerOpacity other;
    other.lalphanu_ = Spiner::getOnDeviceDataBox(lalphanu_);
    other.ljnu_ = Spiner::getOnDeviceDataBox(ljnu_);
    other.lJ_ = Spiner::getOnDeviceDataBox(lJ_);
    other.lJYe_ = Spiner::getOnDeviceDataBox(lJYe_);
    other.memoryStatus_ = impl::DataStatus::OnDevice;
    return other;
  }

  void Finalize() {
    lalphanu_.finalize();
    ljnu_.finalize();
    lJ_.finalize();
    lJYe_.finalize();
  }

  PORTABLE_INLINE_FUNCTION
  Real AbsorptionCoefficient(const Real rho, const Real temp, const Real Ye,
                             const RadiationType type, const Real nu,
                             Real *lambda = nullptr) const {
    int idx;
    Real lRho, lT;
    toLogs_(rho, temp, type, lRho, lT, idx);
    const Real le = toLog_(Hz2MeV * nu);
    const Real lalpha = lalphanu_.interpToReal(lRho, lT, Ye, idx, le);
    const Real alpha = fromLog_(lalpha);
    return alpha;
  }

  // TODO(JMM): Should we provide a raw copy operator instead of or
  // addition to interpolation?
  template <typename FrequencyIndexer, typename DataIndexer>
  PORTABLE_INLINE_FUNCTION void
  AbsorptionCoefficient(const Real rho, const Real temp, const Real Ye,
                        const RadiationType type, FrequencyIndexer &nu_bins,
                        DataIndexer &coeffs, const int nbins,
                        Real *lambda = nullptr) const {
    int idx;
    Real lRho, lT;
    toLogs_(rho, temp, type, lRho, lT, idx);
    for (int i = 0; i < nbins; ++i) {
      const Real le = toLog_(Hz2MeV * nu_bins[i]);
      coeffs[i] = fromLog_(lalphanu_.interpToReal(lRho, lT, Ye, idx, le));
    }
  }

  // Angle-averaged absorption coefficient assumed to be the same as absorption
  // coefficient
  PORTABLE_INLINE_FUNCTION
  Real AngleAveragedAbsorptionCoefficient(const Real rho, const Real temp,
                                          const Real Ye,
                                          const RadiationType type,
                                          const Real nu,
                                          Real *lambda = nullptr) const {
    int idx;
    Real lRho, lT;
    toLogs_(rho, temp, type, lRho, lT, idx);
    const Real le = toLog_(Hz2MeV * nu);
    const Real lAlpha = lalphanu_.interpToReal(lRho, lT, Ye, idx, le);
    const Real Alpha = fromLog_(lAlpha);
    return Alpha;
  }

  // TODO(JMM): Should we provide a raw copy operator instead of or
  // addition to interpolation?
  template <typename FrequencyIndexer, typename DataIndexer>
  PORTABLE_INLINE_FUNCTION void AngleAveragedAbsorptionCoefficient(
      const Real rho, const Real temp, const Real Ye, const RadiationType type,
      FrequencyIndexer &nu_bins, DataIndexer &coeffs, const int nbins,
      Real *lambda = nullptr) const {
    int idx;
    Real lRho, lT;
    toLogs_(rho, temp, type, lRho, lT, idx);
    for (int i = 0; i < nbins; ++i) {
      const Real le = toLog_(Hz2MeV * nu_bins[i]);
      coeffs[i] = fromLog_(lalphanu_.interpToReal(lRho, lT, Ye, idx, le));
    }
  }

  PORTABLE_INLINE_FUNCTION
  Real EmissivityPerNuOmega(const Real rho, const Real temp, const Real Ye,
                            const RadiationType type, const Real nu,
                            Real *lambda = nullptr) const {
    int idx;
    Real lRho, lT;
    toLogs_(rho, temp, type, lRho, lT, idx);
    const Real le = toLog_(Hz2MeV * nu);
    const Real lj = ljnu_.interpToReal(lRho, lT, Ye, idx, le);
    return fromLog_(lj);
  }

  template <typename FrequencyIndexer, typename DataIndexer>
  PORTABLE_INLINE_FUNCTION void
  EmissivityPerNuOmega(const Real rho, const Real temp, const Real Ye,
                       const RadiationType type, FrequencyIndexer &nu_bins,
                       DataIndexer &coeffs, const int nbins,
                       Real *lambda = nullptr) const {
    int idx;
    Real lRho, lT;
    toLogs_(rho, temp, type, lRho, lT, idx);
    for (int i = 0; i < nbins; ++i) {
      const Real le = toLog_(Hz2MeV * nu_bins[i]);
      coeffs[i] = fromLog_(ljnu_.interpToReal(lRho, lT, Ye, idx, le));
    }
  }

  PORTABLE_INLINE_FUNCTION
  Real EmissivityPerNu(const Real rho, const Real temp, const Real Ye,
                       const RadiationType type, const Real nu,
                       Real *lambda = nullptr) const {
    return 4 * M_PI * EmissivityPerNuOmega(rho, temp, Ye, type, nu, lambda);
  }

  template <typename FrequencyIndexer, typename DataIndexer>
  PORTABLE_INLINE_FUNCTION void
  EmissivityPerNu(const Real rho, const Real temp, const Real Ye,
                  const RadiationType type, FrequencyIndexer &nu_bins,
                  DataIndexer &coeffs, const int nbins,
                  Real *lambda = nullptr) const {
    int idx;
    Real lRho, lT;
    toLogs_(rho, temp, type, lRho, lT, idx);
    for (int i = 0; i < nbins; ++i) {
      const Real le = toLog_(Hz2MeV * nu_bins[i]);
      coeffs[i] =
          4 * M_PI * fromLog_(ljnu_.interpToReal(lRho, lT, Ye, idx, le));
    }
  }

  PORTABLE_INLINE_FUNCTION
  Real Emissivity(const Real rho, const Real temp, const Real Ye,
                  const RadiationType type, Real *lambda = nullptr) const {
    int idx;
    Real lRho, lT;
    toLogs_(rho, temp, type, lRho, lT, idx);
    const Real lJ = lJ_.interpToReal(lRho, lT, Ye, idx);
    const Real J = fromLog_(lJ);
    return J;
  }

  PORTABLE_INLINE_FUNCTION
  Real NumberEmissivity(const Real rho, const Real temp, Real Ye,
                        RadiationType type, Real *lambda = nullptr) const {
    int idx;
    Real lRho, lT;
    toLogs_(rho, temp, type, lRho, lT, idx);
    return fromLog_(lJYe_.interpToReal(lRho, lT, Ye, idx));
  }

  PORTABLE_INLINE_FUNCTION
  Real ThermalDistributionOfTNu(const Real temp, const RadiationType type,
                                const Real nu, Real *lambda = nullptr) const {
    return dist_.ThermalDistributionOfTNu(temp, type, nu, lambda);
  }

  PORTABLE_INLINE_FUNCTION
  Real DThermalDistributionOfTNuDT(const Real temp, const RadiationType type,
                                   const Real nu,
                                   Real *lambda = nullptr) const {
    return dist_.DThermalDistributionOfTNuDT(temp, type, nu, lambda);
  }

  PORTABLE_INLINE_FUNCTION
  Real ThermalDistributionOfT(const Real temp, const RadiationType type,
                              Real *lambda = nullptr) const {
    return dist_.ThermalDistributionOfT(temp, type, lambda);
  }

  PORTABLE_INLINE_FUNCTION Real ThermalNumberDistributionOfT(
      const Real temp, const RadiationType type, Real *lambda = nullptr) const {
    return dist_.ThermalNumberDistributionOfT(temp, type, lambda);
  }

  PORTABLE_INLINE_FUNCTION
  Real EnergyDensityFromTemperature(const Real temp, const RadiationType type,
                                    Real *lambda = nullptr) const {
    return dist_.EnergyDensityFromTemperature(temp, type, lambda);
  }

  PORTABLE_INLINE_FUNCTION
  Real TemperatureFromEnergyDensity(const Real er, const RadiationType type,
                                    Real *lambda = nullptr) const {
    return dist_.TemperatureFromEnergyDensity(er, type, lambda);
  }

  PORTABLE_INLINE_FUNCTION
  Real NumberDensityFromTemperature(const Real temp, const RadiationType type,
                                    Real *lambda = nullptr) const {
    return dist_.NumberDensityFromTemperature(temp, type, lambda);
  }

 private:
#ifdef SPINER_USE_HDF
  void LoadFromSP5_(const std::string &filename) {
    herr_t status = H5_SUCCESS;
    hid_t file = H5Fopen(filename.c_str(), H5F_ACC_RDONLY, H5P_DEFAULT);
    status += lalphanu_.loadHDF(file, SP5::Opac::AbsorptionCoefficient);
    status += ljnu_.loadHDF(file, SP5::Opac::EmissivityPerNu);
    status += lJ_.loadHDF(file, SP5::Opac::TotalEmissivity);
    status += lJYe_.loadHDF(file, SP5::Opac::NumberEmissivity);
    status += H5Fclose(file);

    if (status != H5_SUCCESS) {
      OPAC_ERROR("neutrinos::SpinerOpacity: HDF5 error\n");
    }
  }

  void LoadFromNuLib_(const std::string &filename) {
    herr_t status = H5_SUCCESS;
    hid_t file = H5Fopen(filename.c_str(), H5F_ACC_RDONLY, H5P_DEFAULT);
    // table size
    const int NR = ReadInt_(file, "nrho");
    const int NT = ReadInt_(file, "ntemp");
    const int NY = ReadInt_(file, "nye");
    const int NE = ReadInt_(file, "number_groups");
    const int NTYPE = ReadInt_(file, "number_species");

    auto [rho_min, rho_max] = ReadBounds_(file, "rho_points", NR);
    auto [T_min, T_max] = ReadBounds_(file, "temp_points", NT);
    auto [Ye_min, Ye_max] = ReadBounds_(file, "ye_points", NY);
    auto [emin, emax] = ReadBounds_(file, "neutrino_energies", NE);

    const Real lRhoMin = std::log10(rho_min); // g/cm^3
    const Real lRhoMax = std::log10(rho_max);
    const Real lTMin = std::log10(T_min); // MeV internally. Converted from K
    const Real lTMax = std::log10(T_max); // when function calls made.
    const Real leMin = std::log10(emin);  // MeV internally. Converted from Hz
    const Real leMax = std::log10(emax);  // when function calls made.

    DataBox jnu_file(NE, NTYPE, NY, NT,
                     NR); // (erg s^{-1} cm^{-3} MeV^{-1} / 4pi)
    status = H5LTread_dataset_double(file, "emissivities", jnu_file.data());
    if (status != H5_SUCCESS) {
      OPAC_ERROR("An HDF5 error ocurred while reading emissivities");
    }
    DataBox kappa_file(NE, NTYPE, NY, NT, NR); // 1/cm
    status =
        H5LTread_dataset_double(file, "absorption_opacity", jnu_file.data());
    if (status != H5_SUCCESS) {
      OPAC_ERROR("An HDF5 error ocurred while reading absorption opacities");
    }
    status = H5Fclose(file);
    if (status != H5_SUCCESS) {
      OPAC_ERROR("An HDF5 error ocurred while reading absorption opacities");
    }

    // Set metadata for lalphanu and ljnu
    lalphanu_.resize(NR, NT, NY, NTYPE, NE); // 1/cm
    lalphanu_.setRange(0, leMin, leMax, NE);
    // index 1 is the species and is not interpolatable
    lalphanu_.setRange(2, YeMin, YeMax, NY);
    lalphanu_.setRange(3, lTMin, lTMax, NT);
    lalphanu_.setRange(4, lRhoMin, lRhoMax, NR);
    ljnu_.copyMetadata(lalphanu_); // (erg s^{-1} cm^{-3} Hz^{-1} / 4pi)

    // set metadata for lJ and lJYe
    lJ_.resize(NR, NT, NY, NTYPE);
    lJ_.setRange(1, YeMin, YeMax, NY);
    lJ_.setRange(2, lTMin, lTMax, NT);
    lJ_.setRange(3, lRhoMin, lRhoMax, NR);
    lJYe_.copyMetadata(lJ_);

    // Fill lalphanu and lJnu
    for (int iR = 0; iR < NR; ++iR) {
      for (int iT = 0; iT < NT; ++iT) {
        for (int iY = 0; iY < NY, ++iY) {
          for (int idx = 0; idx < NTYPE; ++idx) {
            for (int ie = 0; ie < NE; ++ie) {
              Real kappa = kappa_file(ie, idx, iY, iT, iR);
              // log
              lalphanu_(iR, iT, iY, idx, ie) = std::log10(kappa);
              Real j = jnu_file(ie, idx, iY, iT, iR);
              // convert from
              // (erg s^{-1} cm^{-3} MeV^{-1} / 4pi)
              // to
              // (erg s^{-1} cm^{-3} Hz^{-1} / 4pi)
              ljnu_(iR, iT, iY, idx, ie) = std::log10(pc::h * j / MEV);
            }
          }
        }
      }
    }
    ComputeIntegrals(ljnu_, lJ_, lJYe_);
  }

  static int ReadInt_(const hid_t &file_id, const std::string &name) {
    int data;
    herr_t status = H5LTread_dataset_int(file_id, name.c_str(), &data);
    if (status != H5_SUCCESS) {
      OPAC_ERROR("Failed to read dataset!\n");
    }
    return data;
  }

  static auto ReadBounds_(const hid_t &file_id, const std::string &name,
                          int size) {
    std::vector<Real> table(size);
    herr_t status =
        H5LTread_dataset_double(file_id, name.c_str(), table.data());
    if (status != H5_SUCCESS) {
      OPAC_ERROR("An HDF5 error ocurred while reading bounds");
    }
    Real lo = table[0];
    Real hi = table[size - 1];
    return std::make_pair(lo, hi);
  }

  static void ComputeIntegrals(const DataBox &ljnu, DataBox &lJ,
                               DataBox &lJYe) {
    auto rhoGrid = ljnu.range(4);
    auto TGrid = ljnu.range(3);
    auto YeGrid = ljnu.range(2);
    auto leGrid = ljnu.range(0);

    // integrals performed as Riemann sum in log space
    Real dle = leGrid.dx();
    for (int iRho = 0; iRho < rhoGrid.nPoints(); ++iRho) {
      for (int iT = 0; iT < TGrid.nPoints(); ++iT) {
        for (int iYe = 0; iYe < YeGrid.nPoints(); ++iYe) {
          for (int itp = 0; itp < RAD_NUM_TYPES; ++itp) {
            lJ(iRho, iT, iYe, itp) = 0.0;
            lJYe(iRho, iT, iYe, itp) = 0.0;
            for (int ie = 0; ie < leGrid.nPoints(); ++ie) {
              Real le = leGrid.x(ie);
              Real e = std::pow(10., le);
              Real lj = ljnu(iRho, iT, iYe, itp, ie);
              // convert again to
              // (erg s^{-1} cm^{-3} MeV^{-1} / 4pi)
              // since we integrate in those units
              Real j = std::pow(10., lj) * MEV / pc::h;
              Real integrand = 4 * M_PI * j * e;
              lJ(iRho, iT, iYe, itp) += integrand;
              // divide by energy in ergs for lJYe to get number emissivity
              lJYe(iRho, iT, iYe, itp) += integrand / (MEV * e);
            }
            // multiply by log spacing and take the log
            lJ(iRho, iT, iYe, itp) = ToLog(lJ(iRho, iT, iYe, itp) * dle);
            lJYe(iRho, iT, iYe, itp) = ToLog(lJYe(iRho, iT, iYe, itp) * dle);
          }
        }
      }
    }
  }
#endif // SPINER_USE_HDF

  // TODO(JMM): Offsets probably not necessary
  PORTABLE_INLINE_FUNCTION Real toLog_(const Real x, const Real offset) const {
    return std::log10(std::abs(std::max(x, -offset) + offset) + EPS);
  }
  PORTABLE_INLINE_FUNCTION Real toLog_(const Real x) const {
    return toLog_(x, 0);
  }
  PORTABLE_INLINE_FUNCTION Real fromLog_(const Real lx,
                                         const Real offset) const {
    return std::pow(10., lx) - offset;
  }
  PORTABLE_INLINE_FUNCTION Real fromLog_(const Real lx) const {
    return fromLog_(lx, 0);
  }
  PORTABLE_INLINE_FUNCTION void toLogs_(const Real rho, const Real temp,
                                        RadiationType type, Real &lRho,
                                        Real &lT, int &idx) const {
    lRho = toLog_(rho);
    lT = toLog_(temp * K2MeV);
    idx = RadType2Idx(type);
  }
  const char *filename_;
  impl::DataStatus memoryStatus_ = impl::DataStatus::Deallocated;
  // TODO(JMM): Integrating J and JYe seems wise.
  // We can add more things here as needed.
  DataBox lalphanu_, ljnu_, lJ_, lJYe_;
  // TODO(JMM): Should we add table bounds? Given they're recorded in
  // each spiner table, I lean towards no, but could be convinced
  // otherwise if we need to do extrapolation, etc.
  ThermalDistribution dist_;
};

} // namespace neutrinos
} // namespace singularity

#endif //  SINGULARITY_OPAC_NEUTRINOS_SPINER_OPAC_NEUTRINOS_HPP_<|MERGE_RESOLUTION|>--- conflicted
+++ resolved
@@ -65,11 +65,8 @@
  public:
   using PC = pc;
   using DataBox = Spiner::DataBox<Real>;
-<<<<<<< HEAD
+
   static constexpr Real MEV = 1e6 * pc::eV;
-=======
-
->>>>>>> 8d2f0fae
   static constexpr Real EPS = 10.0 * std::numeric_limits<Real>::min();
   static constexpr Real Hz2MeV = pc::h / (1e6 * pc::eV);
   static constexpr Real MeV2Hz = 1 / Hz2MeV;
